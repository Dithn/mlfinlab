# pylint: disable=missing-module-docstring
import numpy as np
import pandas as pd
from scipy.cluster.hierarchy import dendrogram, linkage
from scipy.spatial.distance import squareform
from sklearn.covariance import OAS
from mlfinlab.portfolio_optimization.returns_estimators import ReturnsEstimation
from mlfinlab.portfolio_optimization.risk_metrics import RiskMetrics


class HierarchicalRiskParity:
    """
    This class implements the Hierarchical Risk Parity algorithm mentioned in the following paper: `López de Prado, Marcos,
    Building Diversified Portfolios that Outperform Out-of-Sample (May 23, 2016). Journal of Portfolio Management,
    2016 <https://papers.ssrn.com/sol3/papers.cfm?abstract_id=2708678>`_; The code is reproduced with modification from his book:
    Advances in Financial Machine Learning, Chp-16
    By removing exact analytical approach to the calculation of weights and instead relying on an approximate
    machine learning based approach (hierarchical tree-clustering), Hierarchical Risk Parity produces weights which are stable to
    random shocks in the stock-market. Moreover, previous algorithms like CLA involve the inversion of covariance matrix which is
    a highly unstable operation and tends to have major impacts on the performance due to slight changes in the covariance matrix.
    By removing dependence on the inversion of covariance matrix completely, the Hierarchical Risk Parity algorithm is fast,
    robust and flexible.
    """

    def __init__(self):
        self.weights = list()
        self.seriated_distances = None
        self.seriated_correlations = None
        self.ordered_indices = None
        self.clusters = None
        self.returns_estimator = ReturnsEstimation()
        self.risk_metrics = RiskMetrics()

    def allocate(self,
                 asset_names=None,
                 asset_prices=None,
                 asset_returns=None,
                 covariance_matrix=None,
                 distance_matrix=None,
                 side_weights=None,
                 linkage_method='single',
                 resample_by=None,
                 use_shrinkage=False):
        # pylint: disable=invalid-name, too-many-branches
        """
        Calculate asset allocations using HRP algorithm.

<<<<<<< HEAD
        :param asset_names: (list) a list of strings containing the asset names
        :param asset_prices: (pd.Dataframe) a dataframe of historical asset prices (daily close)
=======
        :param asset_names: (list) A list of strings containing the asset names
        :param asset_prices: (pd.Dataframe) A dataframe of historical asset prices (daily close)
>>>>>>> 4d39eb6e
                                            indexed by date
        :param asset_returns: (pd.Dataframe/numpy matrix) User supplied matrix of asset returns
        :param covariance_matrix: (pd.Dataframe/numpy matrix) User supplied covariance matrix of asset returns
        :param distance_matrix: (pd.Dataframe/numpy matrix) User supplied distance matrix
        :param side_weights: (pd.Series/numpy matrix) With asset_names in index and value 1 for Buy, -1 for Sell
                                                      (default 1 for all)
        :param linkage: (string) Type of linkage used for Hierarchical Clustering ex: single, average, complete...
        :param resample_by: (str) Specifies how to resample the prices - weekly, daily, monthly etc.. Defaults to
                                  None for no resampling
        :param use_shrinkage: (bool) Specifies whether to shrink the covariances
        """

        if asset_prices is None and asset_returns is None and covariance_matrix is None:
            raise ValueError(
                "You need to supply either raw prices or returns or a covariance matrix of asset returns")

        if asset_prices is not None:
            if not isinstance(asset_prices, pd.DataFrame):
                raise ValueError("Asset prices matrix must be a dataframe")
            if not isinstance(asset_prices.index, pd.DatetimeIndex):
                raise ValueError("Asset prices dataframe must be indexed by date.")

        if asset_names is None:
            if asset_prices is not None:
                asset_names = asset_prices.columns
            elif asset_returns is not None and isinstance(asset_returns, pd.DataFrame):
                asset_names = asset_returns.columns
            else:
                raise ValueError("Please provide a list of asset names")

        # Calculate the returns if the user does not supply a returns dataframe
        if asset_returns is None and covariance_matrix is None:
            asset_returns = self.returns_estimator.calculate_returns(asset_prices=asset_prices, resample_by=resample_by)
        asset_returns = pd.DataFrame(asset_returns, columns=asset_names)

        # Calculate covariance of returns or use the user specified covariance matrix
        if covariance_matrix is None:
            if use_shrinkage:
                covariance_matrix = self._shrink_covariance(asset_returns=asset_returns)
            else:
                covariance_matrix = asset_returns.cov()
        covariance_matrix = pd.DataFrame(covariance_matrix, index=asset_names, columns=asset_names)

        # Calculate correlation and distance from covariance matrix
        correlation_matrix = self._cov2corr(covariance=covariance_matrix)
        if distance_matrix is None:
            distance_matrix = np.sqrt((1 - correlation_matrix).round(5) / 2)
        distance_matrix = pd.DataFrame(distance_matrix, index=asset_names, columns=asset_names)

        # Step-1: Tree Clustering
        self.clusters = self._tree_clustering(distance=distance_matrix, method=linkage_method)

        # Step-2: Quasi Diagnalization
        num_assets = len(asset_names)
        self.ordered_indices = self._quasi_diagnalization(num_assets, 2 * num_assets - 2)
        self.seriated_distances, self.seriated_correlations = self._get_seriated_matrix(assets=asset_names,
                                                                                        distance=distance_matrix,
                                                                                        correlation=correlation_matrix)

        if side_weights is None:
            side_weights = pd.Series([1] * num_assets, index=asset_names)
        side_weights = pd.Series(side_weights, index=asset_names)

        # Step-3: Recursive Bisection
        self._recursive_bisection(covariance=covariance_matrix, assets=asset_names, side_weights=side_weights)

    @staticmethod
    def _tree_clustering(distance, method='single'):
        """
        Perform the traditional heirarchical tree clustering.

<<<<<<< HEAD
        :param correlation: (np.array) correlation matrix of the assets
        :param method: (str) the type of clustering to be done
        :return: distance matrix and clusters
=======
        :param correlation: (np.array) Correlation matrix of the assets
        :param method: (str) The type of clustering to be done
        :return: (np.array) Distance matrix and clusters
>>>>>>> 4d39eb6e
        """
        clusters = linkage(squareform(distance.values), method=method)
        return clusters

    def _quasi_diagnalization(self, num_assets, curr_index):
        """
        Rearrange the assets to reorder them according to hierarchical tree clustering order.

<<<<<<< HEAD
        :param num_assets: (int) the total number of assets
        :param curr_index: (int) current index
        :return: (list) the assets rearranged according to hierarchical clustering
=======
        :param num_assets: (int) The total number of assets
        :param curr_index: (int) Current index
        :return: (list) The assets rearranged according to hierarchical clustering
>>>>>>> 4d39eb6e
        """

        if curr_index < num_assets:
            return [curr_index]

        left = int(self.clusters[curr_index - num_assets, 0])
        right = int(self.clusters[curr_index - num_assets, 1])

        return (self._quasi_diagnalization(num_assets, left) + self._quasi_diagnalization(num_assets, right))

    def _get_seriated_matrix(self, assets, distance, correlation):
        """
        Based on the quasi-diagnalization, reorder the original distance matrix, so that assets within
        the same cluster are grouped together.

<<<<<<< HEAD
        :param assets: (list) list of asset names in the portfolio
        :param distance: (pd.Dataframe) distance values between asset returns
        :param correlation: (pd.Dataframe) correlations between asset returns
        :return: (np.array) re-arranged distance matrix based on tree clusters
=======
        :param assets: (list) Asset names in the portfolio
        :param distance: (pd.Dataframe) Distance values between asset returns
        :param correlation: (pd.Dataframe) Correlations between asset returns
        :return: (np.array) Re-arranged distance matrix based on tree clusters
>>>>>>> 4d39eb6e
        """

        ordering = assets[self.ordered_indices]
        seriated_distances = distance.loc[ordering, ordering]
        seriated_correlations = correlation.loc[ordering, ordering]
        return seriated_distances, seriated_correlations

    @staticmethod
    def _get_inverse_variance_weights(covariance):
        """
        Calculate the inverse variance weight allocations.

<<<<<<< HEAD
        :param covariance: (pd.Dataframe) covariance matrix of assets
        :return: (list) inverse variance weight values
=======
        :param covariance: (pd.Dataframe) Covariance matrix of assets
        :return: (list) Inverse variance weight values
>>>>>>> 4d39eb6e
        """

        inv_diag = 1 / np.diag(covariance.values)
        parity_w = inv_diag * (1 / np.sum(inv_diag))
        return parity_w

    def _get_cluster_variance(self, covariance, cluster_indices):
        """
        Calculate cluster variance.

<<<<<<< HEAD
        :param covariance: (pd.Dataframe) covariance matrix of assets
        :param cluster_indices: (list) list of asset indices for the cluster
        :return: (float) variance of the cluster
=======
        :param covariance: (pd.Dataframe) Covariance matrix of assets
        :param cluster_indices: (list) Asset indices for the cluster
        :return: (float) Variance of the cluster
>>>>>>> 4d39eb6e
        """

        cluster_covariance = covariance.iloc[cluster_indices, cluster_indices]
        parity_w = self._get_inverse_variance_weights(cluster_covariance)
        cluster_variance = self.risk_metrics.calculate_variance(covariance=cluster_covariance, weights=parity_w)
        return cluster_variance

    def _recursive_bisection(self, covariance, assets, side_weights):
        """
<<<<<<< HEAD
        Recursively assign weights to the clusters - ultimately assigning weights to the inidividual assets.

        :param covariance: (pd.Dataframe) the covariance matrix
        :param assets: (list) list of asset names in the portfolio
=======
        Recursively assign weights to the clusters - ultimately assigning weights to the individual assets.

        :param covariance: (pd.Dataframe) The covariance matrix
        :param assets: (list) Asset names in the portfolio
>>>>>>> 4d39eb6e
        """
        self.weights = pd.Series(1, index=self.ordered_indices)
        clustered_alphas = [self.ordered_indices]

        while clustered_alphas:
            clustered_alphas = [cluster[start:end]
                                for cluster in clustered_alphas
                                for start, end in ((0, len(cluster) // 2), (len(cluster) // 2, len(cluster)))
                                if len(cluster) > 1]

            for subcluster in range(0, len(clustered_alphas), 2):
                left_cluster = clustered_alphas[subcluster]
                right_cluster = clustered_alphas[subcluster + 1]

                # Get left and right cluster variances and calculate allocation factor
                left_cluster_variance = self._get_cluster_variance(covariance, left_cluster)
                right_cluster_variance = self._get_cluster_variance(covariance, right_cluster)
                alloc_factor = 1 - left_cluster_variance / (left_cluster_variance + right_cluster_variance)

                # Assign weights to each sub-cluster
                self.weights[left_cluster] *= alloc_factor
                self.weights[right_cluster] *= 1 - alloc_factor

        # Assign actual asset values to weight index
        self.weights.index = assets[self.ordered_indices]
        self.weights = pd.DataFrame(self.weights)

        # Build Long/Short portfolio if needed
        short_ptf = side_weights[side_weights == -1].index
        buy_ptf = side_weights[side_weights == 1].index
        if not short_ptf.empty:
            # Short half size
            self.weights.loc[short_ptf] /= self.weights.loc[short_ptf].sum().values[0]
            self.weights.loc[short_ptf] *= -0.5

            # Buy other half
            self.weights.loc[buy_ptf] /= self.weights.loc[buy_ptf].sum().values[0]
            self.weights.loc[buy_ptf] *= 0.5
        self.weights = self.weights.T

    def plot_clusters(self, assets):
        """
        Plot a dendrogram of the hierarchical clusters.

<<<<<<< HEAD
        :param assets: (list) list of asset names in the portfolio
=======
        :param assets: (list) Asset names in the portfolio
        :return: (dict) Dendrogram
>>>>>>> 4d39eb6e
        """

        dendrogram_plot = dendrogram(self.clusters, labels=assets)
        return dendrogram_plot

    @staticmethod
    def _shrink_covariance(asset_returns):
        """
        Regularise/Shrink the asset covariances.

<<<<<<< HEAD
        :param asset_returns: (pd.Dataframe) asset returns
        :return: (pd.Dataframe) shrinked asset returns covariances
=======
        :param asset_returns: (pd.Dataframe) Asset returns
        :return: (pd.Dataframe) Shrinked asset returns covariances
>>>>>>> 4d39eb6e
        """

        oas = OAS()
        oas.fit(asset_returns)
        shrinked_covariance = oas.covariance_
        return shrinked_covariance

    @staticmethod
    def _cov2corr(covariance):
        """
        Calculate the correlations from asset returns covariance matrix.

<<<<<<< HEAD
        :param covariance: (pd.Dataframe) asset returns covariances
        :return: (pd.Dataframe) correlations between asset returns
=======
        :param covariance: (pd.Dataframe) Asset returns covariances
        :return: (pd.Dataframe) Correlations between asset returns
>>>>>>> 4d39eb6e
        """

        d_matrix = np.zeros_like(covariance)
        diagnoal_sqrt = np.sqrt(np.diag(covariance))
        np.fill_diagonal(d_matrix, diagnoal_sqrt)
        d_inv = np.linalg.inv(d_matrix)
        corr = np.dot(np.dot(d_inv, covariance), d_inv)
        corr = pd.DataFrame(corr, index=covariance.columns, columns=covariance.columns)
        return corr<|MERGE_RESOLUTION|>--- conflicted
+++ resolved
@@ -45,13 +45,8 @@
         """
         Calculate asset allocations using HRP algorithm.
 
-<<<<<<< HEAD
-        :param asset_names: (list) a list of strings containing the asset names
-        :param asset_prices: (pd.Dataframe) a dataframe of historical asset prices (daily close)
-=======
         :param asset_names: (list) A list of strings containing the asset names
         :param asset_prices: (pd.Dataframe) A dataframe of historical asset prices (daily close)
->>>>>>> 4d39eb6e
                                             indexed by date
         :param asset_returns: (pd.Dataframe/numpy matrix) User supplied matrix of asset returns
         :param covariance_matrix: (pd.Dataframe/numpy matrix) User supplied covariance matrix of asset returns
@@ -123,15 +118,9 @@
         """
         Perform the traditional heirarchical tree clustering.
 
-<<<<<<< HEAD
-        :param correlation: (np.array) correlation matrix of the assets
-        :param method: (str) the type of clustering to be done
-        :return: distance matrix and clusters
-=======
         :param correlation: (np.array) Correlation matrix of the assets
         :param method: (str) The type of clustering to be done
         :return: (np.array) Distance matrix and clusters
->>>>>>> 4d39eb6e
         """
         clusters = linkage(squareform(distance.values), method=method)
         return clusters
@@ -140,15 +129,9 @@
         """
         Rearrange the assets to reorder them according to hierarchical tree clustering order.
 
-<<<<<<< HEAD
-        :param num_assets: (int) the total number of assets
-        :param curr_index: (int) current index
-        :return: (list) the assets rearranged according to hierarchical clustering
-=======
         :param num_assets: (int) The total number of assets
         :param curr_index: (int) Current index
         :return: (list) The assets rearranged according to hierarchical clustering
->>>>>>> 4d39eb6e
         """
 
         if curr_index < num_assets:
@@ -163,18 +146,11 @@
         """
         Based on the quasi-diagnalization, reorder the original distance matrix, so that assets within
         the same cluster are grouped together.
-
-<<<<<<< HEAD
-        :param assets: (list) list of asset names in the portfolio
-        :param distance: (pd.Dataframe) distance values between asset returns
-        :param correlation: (pd.Dataframe) correlations between asset returns
-        :return: (np.array) re-arranged distance matrix based on tree clusters
-=======
+        
         :param assets: (list) Asset names in the portfolio
         :param distance: (pd.Dataframe) Distance values between asset returns
         :param correlation: (pd.Dataframe) Correlations between asset returns
         :return: (np.array) Re-arranged distance matrix based on tree clusters
->>>>>>> 4d39eb6e
         """
 
         ordering = assets[self.ordered_indices]
@@ -187,13 +163,8 @@
         """
         Calculate the inverse variance weight allocations.
 
-<<<<<<< HEAD
-        :param covariance: (pd.Dataframe) covariance matrix of assets
-        :return: (list) inverse variance weight values
-=======
         :param covariance: (pd.Dataframe) Covariance matrix of assets
         :return: (list) Inverse variance weight values
->>>>>>> 4d39eb6e
         """
 
         inv_diag = 1 / np.diag(covariance.values)
@@ -203,16 +174,10 @@
     def _get_cluster_variance(self, covariance, cluster_indices):
         """
         Calculate cluster variance.
-
-<<<<<<< HEAD
-        :param covariance: (pd.Dataframe) covariance matrix of assets
-        :param cluster_indices: (list) list of asset indices for the cluster
-        :return: (float) variance of the cluster
-=======
+        
         :param covariance: (pd.Dataframe) Covariance matrix of assets
         :param cluster_indices: (list) Asset indices for the cluster
         :return: (float) Variance of the cluster
->>>>>>> 4d39eb6e
         """
 
         cluster_covariance = covariance.iloc[cluster_indices, cluster_indices]
@@ -222,17 +187,10 @@
 
     def _recursive_bisection(self, covariance, assets, side_weights):
         """
-<<<<<<< HEAD
-        Recursively assign weights to the clusters - ultimately assigning weights to the inidividual assets.
-
-        :param covariance: (pd.Dataframe) the covariance matrix
-        :param assets: (list) list of asset names in the portfolio
-=======
         Recursively assign weights to the clusters - ultimately assigning weights to the individual assets.
 
         :param covariance: (pd.Dataframe) The covariance matrix
         :param assets: (list) Asset names in the portfolio
->>>>>>> 4d39eb6e
         """
         self.weights = pd.Series(1, index=self.ordered_indices)
         clustered_alphas = [self.ordered_indices]
@@ -277,12 +235,8 @@
         """
         Plot a dendrogram of the hierarchical clusters.
 
-<<<<<<< HEAD
-        :param assets: (list) list of asset names in the portfolio
-=======
         :param assets: (list) Asset names in the portfolio
         :return: (dict) Dendrogram
->>>>>>> 4d39eb6e
         """
 
         dendrogram_plot = dendrogram(self.clusters, labels=assets)
@@ -293,13 +247,8 @@
         """
         Regularise/Shrink the asset covariances.
 
-<<<<<<< HEAD
-        :param asset_returns: (pd.Dataframe) asset returns
-        :return: (pd.Dataframe) shrinked asset returns covariances
-=======
         :param asset_returns: (pd.Dataframe) Asset returns
         :return: (pd.Dataframe) Shrinked asset returns covariances
->>>>>>> 4d39eb6e
         """
 
         oas = OAS()
@@ -312,13 +261,8 @@
         """
         Calculate the correlations from asset returns covariance matrix.
 
-<<<<<<< HEAD
-        :param covariance: (pd.Dataframe) asset returns covariances
-        :return: (pd.Dataframe) correlations between asset returns
-=======
         :param covariance: (pd.Dataframe) Asset returns covariances
         :return: (pd.Dataframe) Correlations between asset returns
->>>>>>> 4d39eb6e
         """
 
         d_matrix = np.zeros_like(covariance)
