"""
Test various functions regarding chapter 4: Sampling (Bootstrapping, Concurrency).
"""

import os
import unittest

import numpy as np
import pandas as pd

from mlfinlab.filters.filters import cusum_filter
from mlfinlab.labeling.labeling import get_events, add_vertical_barrier
from mlfinlab.sampling.bootstrapping import seq_bootstrap, get_ind_matrix, get_ind_mat_average_uniqueness, \
    _bootstrap_loop_run, get_ind_mat_label_uniqueness  # pylint: disable=protected-access
from mlfinlab.sampling.concurrent import get_av_uniqueness_from_tripple_barrier, num_concurrent_events
from mlfinlab.util.utils import get_daily_vol


def book_ind_mat_implementation(bar_index, label_endtime):
    """
    Book implementation of get_ind_matrix function
    """
    ind_mat = pd.DataFrame(0, index=bar_index, columns=range(label_endtime.shape[0]))
    for i, (start, end) in enumerate(label_endtime.iteritems()):
        ind_mat.loc[start:end, i] = 1.
    return ind_mat

class TestSampling(unittest.TestCase):
    """
    Test Triple barrier, meta-labeling, dropping rare labels, and daily volatility.
    """

    def setUp(self):
        """
        Set the file path for the sample dollar bars data and get triple barrier events
        """
        project_path = os.path.dirname(__file__)
        self.path = project_path + '/test_data/dollar_bar_sample.csv'
        self.data = pd.read_csv(self.path, index_col='date_time')
        self.data.index = pd.to_datetime(self.data.index)

        daily_vol = get_daily_vol(close=self.data['close'], lookback=100)
        cusum_events = cusum_filter(self.data['close'], threshold=0.02)
        vertical_barriers = add_vertical_barrier(t_events=cusum_events, close=self.data['close'],
                                                 num_days=2)

        self.data['side'] = 1
        self.meta_labeled_events = get_events(close=self.data['close'],
                                              t_events=cusum_events,
                                              pt_sl=[4, 4],
                                              target=daily_vol,
                                              min_ret=0.005,
                                              num_threads=3,
                                              vertical_barrier_times=vertical_barriers,
                                              side_prediction=self.data['side'])

    def test_num_concurrent_events(self):
        """
        Assert that number of concurent events have are available for all labels and equal to particular values
        """

        num_conc_events = num_concurrent_events(self.data['close'].index, self.meta_labeled_events['t1'],
                                                self.meta_labeled_events.index)
        # Assert for each label we have concurrency value
        self.assertTrue(num_conc_events[self.meta_labeled_events.index].shape[0] == self.meta_labeled_events.shape[0])
        self.assertTrue(num_conc_events.value_counts()[0] == 186)
        self.assertTrue(num_conc_events.value_counts()[1] == 505)
        self.assertTrue(num_conc_events.value_counts()[2] == 92)

    def test_get_av_uniqueness(self):
        """
        Assert that average event uniqueness is available for all labels and equals to particular values
        """

        av_un = get_av_uniqueness_from_tripple_barrier(self.meta_labeled_events, self.data['close'], num_threads=4)
        # Assert for each label we have uniqueness value
        self.assertTrue(av_un.shape[0] == self.meta_labeled_events.shape[0])
        self.assertTrue(av_un['tW'].iloc[0] == 1)
        self.assertTrue(av_un['tW'].iloc[4] == 0.5)
        self.assertTrue(av_un['tW'].iloc[6] == 0.85)
        self.assertTrue(bool(pd.isnull(av_un['tW'].iloc[-1])) is True)

    def test_seq_bootstrap(self):
        """
        Test sequential bootstrapping length, indicator matrix length and NaN checks
        """

        non_nan_meta_labels = self.meta_labeled_events.dropna()
<<<<<<< HEAD
        ind_mat = get_ind_matrix(non_nan_meta_labels, self.data)

        label_endtime = non_nan_meta_labels.t1
        trimmed_price_bars_index = self.data[(self.data.index >= non_nan_meta_labels.index.min()) & (
                self.data.index <= non_nan_meta_labels.t1.max())].index
        bar_index = list(non_nan_meta_labels.index)  # generate index for indicator matrix from t1 and index
        bar_index.extend(non_nan_meta_labels.t1)
        bar_index.extend(trimmed_price_bars_index)
=======
        ind_mat = get_ind_matrix(non_nan_meta_labels)

        label_endtime = non_nan_meta_labels.t1
        bar_index = list(non_nan_meta_labels.index)  # generate index for indicator matrix from t1 and index
        bar_index.extend(non_nan_meta_labels.t1)
>>>>>>> 177583c4
        bar_index = sorted(list(set(bar_index)))  # drop duplicates and sort
        ind_mat_book_implementation = book_ind_mat_implementation(bar_index, label_endtime)

        self.assertTrue(bool((ind_mat_book_implementation.values == ind_mat).all()) is True)
<<<<<<< HEAD
        self.assertTrue(
            ind_mat.shape == (782, 7))  # Indicator matrix shape should be (unique(meta_label_index+t1+bars_index), t1)
=======
        self.assertTrue(ind_mat.shape == (13, 7))  # Indicator matrix shape should be (meta_label_index+t1, t1)
>>>>>>> 177583c4
        # Check indicator matrix values for specific labels
        self.assertTrue(bool((ind_mat[:100, 0] == np.ones(100)).all()) is True)
        self.assertTrue(bool((ind_mat[191:340, 2] == np.ones(149)).all()) is True)
        self.assertTrue(bool((ind_mat[406:412, 4] == np.ones(6)).all()) is True)
        self.assertTrue(bool((ind_mat[662:, 6] == np.ones(120)).all()) is True)

        bootstrapped_samples = seq_bootstrap(ind_mat, compare=False, verbose=True, warmup_samples=None)
        bootstrapped_samples_1000 = seq_bootstrap(ind_mat, compare=True, sample_length=100)
        self.assertTrue(len(bootstrapped_samples) == non_nan_meta_labels.shape[0])
        self.assertTrue(len(bootstrapped_samples_1000) == 100)

        # Test sequential bootstrapping on example from a book
        ind_mat = pd.DataFrame(index=range(0, 6), columns=range(0, 3))
        ind_mat.loc[:, 0] = [1, 1, 1, 0, 0, 0]
        ind_mat.loc[:, 1] = [0, 0, 1, 1, 0, 0]
        ind_mat.loc[:, 2] = [0, 0, 0, 0, 1, 1]
        ind_mat = ind_mat.values

        seq_bootstrap(ind_mat, sample_length=3, verbose=True, warmup_samples=[1])  # Show printed probabilities

        # Perform Monte-Carlo test
        standard_unq_array = np.zeros(1000) * np.nan
        seq_unq_array = np.zeros(1000) * np.nan
        for i in range(0, 1000):
            bootstrapped_samples = seq_bootstrap(ind_mat, sample_length=3)
            random_samples = np.random.choice(ind_mat.shape[1], size=3)

            random_unq = get_ind_mat_average_uniqueness(ind_mat[:, random_samples])
            sequential_unq = get_ind_mat_average_uniqueness(ind_mat[:, bootstrapped_samples])

            standard_unq_array[i] = random_unq
            seq_unq_array[i] = sequential_unq

        self.assertTrue(np.mean(seq_unq_array) >= np.mean(standard_unq_array))
        self.assertTrue(np.median(seq_unq_array) >= np.median(standard_unq_array))

    def test_get_ind_mat_av_uniqueness(self):
        """
        Tests get_ind_mat_average_uniqueness function using indicator matrix from the book example
        """

        ind_mat = pd.DataFrame(index=range(0, 6), columns=range(0, 3))
        ind_mat.loc[:, 0] = [1, 1, 1, 0, 0, 0]
        ind_mat.loc[:, 1] = [0, 0, 1, 1, 0, 0]
        ind_mat.loc[:, 2] = [0, 0, 0, 0, 1, 1]
        ind_mat = ind_mat.values

        labels_av_uniqueness = get_ind_mat_average_uniqueness(ind_mat)
        self.assertTrue(abs(labels_av_uniqueness - 0.8571) <= 1e-4)  # Test matrix av.uniqueness

    def test_get_ind_mat_uniqueness(self):
        """
        Tests get_ind_mat_uniqueness function using indicator matrix from the book example
        """

        ind_mat = pd.DataFrame(index=range(0, 6), columns=range(0, 3))
        ind_mat.loc[:, 0] = [1, 1, 1, 0, 0, 0]
        ind_mat.loc[:, 1] = [0, 0, 1, 1, 0, 0]
        ind_mat.loc[:, 2] = [0, 0, 0, 0, 1, 1]
        ind_mat = ind_mat.values

        labels_av_uniqueness = get_ind_mat_label_uniqueness(ind_mat)
        first_sample_unq = labels_av_uniqueness[0]
        second_sample_unq = labels_av_uniqueness[1]
        third_sample_unq = labels_av_uniqueness[2]

        self.assertTrue(abs(first_sample_unq[first_sample_unq > 0].mean() - 0.8333) <= 1e-4)
        self.assertTrue(abs(second_sample_unq[second_sample_unq > 0].mean() - 0.75) <= 1e-4)
        self.assertTrue(abs(third_sample_unq[third_sample_unq > 0].mean() - 1.0) <= 1e-4)
        # Test matrix av.uniqueness
        self.assertTrue(abs(labels_av_uniqueness[labels_av_uniqueness > 0].mean() - 0.8571) <= 1e-4)

    def test_bootstrap_loop_run(self):
        """
        Test one loop iteration of Sequential Bootstrapping
        """
        ind_mat = pd.DataFrame(index=range(0, 6), columns=range(0, 3))
        ind_mat.loc[:, 0] = [1, 1, 1, 0, 0, 0]
        ind_mat.loc[:, 1] = [0, 0, 1, 1, 0, 0]
        ind_mat.loc[:, 2] = [0, 0, 0, 0, 1, 1]
        ind_mat = ind_mat.values

        prev_concurrency = np.zeros(ind_mat.shape[0])

        first_iteration = _bootstrap_loop_run(ind_mat, prev_concurrency)
        self.assertTrue((first_iteration == np.array([1.0, 1.0, 1.0])).all())  # First iteration should always yield 1

        prev_concurrency += ind_mat[:, 1]  # Repeat example from the book
        second_iteration = _bootstrap_loop_run(ind_mat, prev_concurrency)
        second_iteration_prob = second_iteration / second_iteration.sum()

        self.assertTrue(abs((second_iteration_prob - np.array([0.35714286, 0.21428571, 0.42857143])).sum()) <= 1e-8)

    def test_value_error_raise(self):
        """
        Test seq_bootstrap and ind_matrix functions for raising ValueError on nan values
        """

        with self.assertRaises(ValueError):
            get_ind_matrix(self.meta_labeled_events, self.data)<|MERGE_RESOLUTION|>--- conflicted
+++ resolved
@@ -86,32 +86,20 @@
         """
 
         non_nan_meta_labels = self.meta_labeled_events.dropna()
-<<<<<<< HEAD
         ind_mat = get_ind_matrix(non_nan_meta_labels, self.data)
 
         label_endtime = non_nan_meta_labels.t1
-        trimmed_price_bars_index = self.data[(self.data.index >= non_nan_meta_labels.index.min()) & (
-                self.data.index <= non_nan_meta_labels.t1.max())].index
+        trimmed_price_bars_index = self.data[(self.data.index >= non_nan_meta_labels.index.min()) &
+                                             (self.data.index <= non_nan_meta_labels.t1.max())].index
         bar_index = list(non_nan_meta_labels.index)  # generate index for indicator matrix from t1 and index
         bar_index.extend(non_nan_meta_labels.t1)
         bar_index.extend(trimmed_price_bars_index)
-=======
-        ind_mat = get_ind_matrix(non_nan_meta_labels)
-
-        label_endtime = non_nan_meta_labels.t1
-        bar_index = list(non_nan_meta_labels.index)  # generate index for indicator matrix from t1 and index
-        bar_index.extend(non_nan_meta_labels.t1)
->>>>>>> 177583c4
         bar_index = sorted(list(set(bar_index)))  # drop duplicates and sort
         ind_mat_book_implementation = book_ind_mat_implementation(bar_index, label_endtime)
 
         self.assertTrue(bool((ind_mat_book_implementation.values == ind_mat).all()) is True)
-<<<<<<< HEAD
         self.assertTrue(
             ind_mat.shape == (782, 7))  # Indicator matrix shape should be (unique(meta_label_index+t1+bars_index), t1)
-=======
-        self.assertTrue(ind_mat.shape == (13, 7))  # Indicator matrix shape should be (meta_label_index+t1, t1)
->>>>>>> 177583c4
         # Check indicator matrix values for specific labels
         self.assertTrue(bool((ind_mat[:100, 0] == np.ones(100)).all()) is True)
         self.assertTrue(bool((ind_mat[191:340, 2] == np.ones(149)).all()) is True)
